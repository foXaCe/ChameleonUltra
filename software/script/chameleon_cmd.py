--- conflicted
+++ resolved
@@ -351,25 +351,21 @@
             data.extend(key)
         return self.device.send_cmd_sync(DATA_CMD_WRITE_EM410X_TO_T5577, 0x00, data)
 
-<<<<<<< HEAD
+    def get_slot_info(self):
+        """
+            Get slots info
+        :return:
+        """
+        return self.device.send_cmd_sync(DATA_CMD_GET_SLOT_INFO, 0x00, None)
+
+    def get_active_slot(self):
+        """
+            Get selected slot
+        :return:
+        """
+        return self.device.send_cmd_sync(DATA_CMD_GET_ACTIVE_SLOT, 0x00, None)
+
     def set_slot_activated(self, slot_index: SlotNumber):
-=======
-    def get_slot_info(self):
-        """
-            Get slots info
-        :return:
-        """
-        return self.device.send_cmd_sync(DATA_CMD_GET_SLOT_INFO, 0x00, None)
-
-    def get_active_slot(self):
-        """
-            Get selected slot
-        :return:
-        """
-        return self.device.send_cmd_sync(DATA_CMD_GET_ACTIVE_SLOT, 0x00, None)
-
-    def set_slot_activated(self, slot_index):
->>>>>>> 8de6a311
         """
             设置当前激活使用的卡槽
         :param slot_index: 卡槽索引，从 1 - 8（不是从0下标开始）
