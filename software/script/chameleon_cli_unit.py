import binascii
import os
import re
import subprocess
import argparse
import colorama
import timeit
import sys
import time
import serial.tools.list_ports

import chameleon_com
import chameleon_cmd
import chameleon_cstruct
import chameleon_status
from chameleon_utils import *


class BaseCLIUnit:
    def __init__(self):
        # new a device command transfer and receiver instance(Send cmd and receive response)
        self._device_com: chameleon_com.ChameleonCom | None = None

    @property
    def device_com(self) -> chameleon_com.ChameleonCom:
        return self._device_com

    @device_com.setter
    def device_com(self, com):
        self._device_com = com

    @property
    def cmd(self) -> chameleon_cmd.ChameleonCMD:
        return chameleon_cmd.ChameleonCMD(self.device_com)

    def args_parser(self) -> ArgumentParserNoExit or None:
        """
            CMD unit args
        :return:
        """
        raise NotImplementedError("Please implement this")

    def before_exec(self, args: argparse.Namespace):
        """
            Call a function before exec cmd.
        :return: function references
        """
        raise NotImplementedError("Please implement this")

    def on_exec(self, args: argparse.Namespace):
        """
            Call a function on cmd match
        :return: function references
        """
        raise NotImplementedError("Please implement this")

    @staticmethod
    def sub_process(cmd, cwd=os.path.abspath("bin/")):
        class ShadowProcess:
            def __init__(self):
                self.time_start = timeit.default_timer()
                self._process = subprocess.Popen(cmd, cwd=cwd, shell=True, stderr=subprocess.PIPE,
                                                 stdout=subprocess.PIPE)

            def get_time_distance(self, ms=True):
                if ms:
                    return round((timeit.default_timer() - self.time_start) * 1000, 2)
                else:
                    return round(timeit.default_timer() - self.time_start, 2)

            def is_running(self):
                return self._process.poll() is None

            def is_timeout(self, timeout_ms):
                time_distance = self.get_time_distance()
                if time_distance > timeout_ms:
                    return True
                return False

            def get_output_sync(self, encoding='utf-8'):
                buffer = bytearray()
                while True:
                    data = self._process.stdout.read(1024)
                    if len(data) > 0:
                        buffer.extend(data)
                    else:
                        break
                return buffer.decode(encoding)

            def get_ret_code(self):
                return self._process.poll()

            def stop_process(self):
                # noinspection PyBroadException
                try:
                    self._process.kill()
                except Exception:
                    pass

            def get_process(self):
                return self._process

            def wait_process(self):
                return self._process.wait()

        return ShadowProcess()


class DeviceRequiredUnit(BaseCLIUnit):
    """
        Make sure of device online
    """

    def args_parser(self) -> ArgumentParserNoExit or None:
        raise NotImplementedError("Please implement this")

    def before_exec(self, args: argparse.Namespace):
        ret = self.device_com.isOpen()
        if ret:
            return True
        else:
            print("Please connect to chameleon device first(use 'hw connect').")
            return False

    def on_exec(self, args: argparse.Namespace):
        raise NotImplementedError("Please implement this")


class ReaderRequiredUnit(DeviceRequiredUnit):
    """
        Make sure of device enter to reader mode.
    """

    def args_parser(self) -> ArgumentParserNoExit or None:
        raise NotImplementedError("Please implement this")

    def before_exec(self, args: argparse.Namespace):
        if super(ReaderRequiredUnit, self).before_exec(args):
            ret = self.cmd.is_reader_device_mode()
            if ret:
                return True
            else:
                print("Please switch chameleon to reader mode(use 'hw mode').")
                return False
        return False

    def on_exec(self, args: argparse.Namespace):
        raise NotImplementedError("Please implement this")


hw = CLITree('hw', 'hardware controller')
hw_chipid = hw.subgroup('chipid', 'Device chipsed ID get')
hw_address = hw.subgroup('address', 'Device address get')
hw_mode = hw.subgroup('mode', 'Device mode get/set')
hw_slot = hw.subgroup('slot', 'Emulation tag slot.')
hw_slot_nick = hw_slot.subgroup('nick', 'Get/Set tag nick name for slot')
hw_settings = hw.subgroup('settings', 'Chameleon settings management')
hw_settings_animation = hw_settings.subgroup('animation', 'Manage wake-up and sleep animation modes')

hf = CLITree('hf', 'high frequency tag/reader')
hf_14a = hf.subgroup('14a', 'ISO14443-a tag read/write/info...')
hf_mf = hf.subgroup('mf', 'Mifare Classic mini/1/2/4, attack/read/write')
hf_mf_detection = hf.subgroup(
    'detection', 'Mifare Classic detection log')

lf = CLITree('lf', 'low frequency tag/reader')
lf_em = lf.subgroup('em', 'EM410x read/write/emulator')

root_commands: dict[str, CLITree] = {
    'hw': hw,
    'hf': hf,
    'lf': lf,
}

@hw.command('connect', 'Connect to chameleon by serial port')
class HWConnect(BaseCLIUnit):
    def args_parser(self) -> ArgumentParserNoExit or None:
        parser = ArgumentParserNoExit()
        parser.add_argument('-p', '--port', type=str, required=False)
        return parser

    def before_exec(self, args: argparse.Namespace):
        return True

    def on_exec(self, args: argparse.Namespace):
        try:
            if args.port is None:  # Chameleon auto-detect if no port is supplied
                # loop through all ports and find chameleon
                for port in serial.tools.list_ports.comports():
                    if port.vid == 0x6868:
                        args.port = port.device
                        break
                if args.port is None:  # If no chameleon was found, exit
                    print("Chameleon not found, please connect the device or try connecting manually with the -p flag.")
                    return
            self.device_com.open(args.port)
            print(" { Chameleon connected } ")
        except Exception as e:
            print(f"Chameleon Connect fail: {str(e)}")


@hw_mode.command('set', 'Change device mode to tag reader or tag emulator')
class HWModeSet(DeviceRequiredUnit):
    def args_parser(self) -> ArgumentParserNoExit or None:
        parser = ArgumentParserNoExit()
        help_str = "reader or r = reader mode, emulator or e = tag emulator mode."
        parser.add_argument('-m', '--mode', type=str, required=True, choices=['reader', 'r', 'emulator', 'e'],
                            help=help_str)
        return parser

    def on_exec(self, args: argparse.Namespace):
        if args.mode == 'reader' or args.mode == 'r':
            self.cmd.set_reader_device_mode(True)
            print("Switch to {  Tag Reader  } mode successfully.")
        else:
            self.cmd.set_reader_device_mode(False)
            print("Switch to { Tag Emulator } mode successfully.")


@hw_mode.command('get', 'Get current device mode')
class HWModeGet(DeviceRequiredUnit):
    def args_parser(self) -> ArgumentParserNoExit or None:
        pass

    def on_exec(self, args: argparse.Namespace):
        print(f"- Device Mode ( Tag {'Reader' if self.cmd.is_reader_device_mode() else 'Emulator'} )")


@hw_chipid.command('get', 'Get device chipset ID')
class HWChipIdGet(DeviceRequiredUnit):
    def args_parser(self) -> ArgumentParserNoExit or None:
        return None

    def on_exec(self, args: argparse.Namespace):
        print(f' - Device chip ID: ' + self.cmd.get_device_chip_id())


@hw_address.command('get', 'Get device address (used with Bluetooth)')
class HWAddressGet(DeviceRequiredUnit):
    def args_parser(self) -> ArgumentParserNoExit or None:
        return None

    def on_exec(self, args: argparse.Namespace):
        print(f' - Device address: ' + self.cmd.get_device_address())


<<<<<<< HEAD
@hw.command('version', 'Get current device firmware version')
class HWVersion(DeviceRequiredUnit):
=======
>>>>>>> 494f92df

class HWVersion(DeviceRequiredUnit):
    def args_parser(self) -> ArgumentParserNoExit or None:
        return None

    def on_exec(self, args: argparse.Namespace):
        fw_version_int = self.cmd.get_firmware_version()
        fw_version = f'v{fw_version_int // 256}.{fw_version_int % 256}'
        git_version = self.cmd.get_git_version()
        print(f' - Version: {fw_version} ({git_version})')


<<<<<<< HEAD
@hf_14a.command('scan', 'Scan 14a tag, and print basic information')
class HF14AScan(ReaderRequiredUnit):
=======
class HF14AScan(ReaderRequiredUint):
>>>>>>> 494f92df
    def args_parser(self) -> ArgumentParserNoExit or None:
        pass

    def scan(self):
        resp: chameleon_com.Response = self.cmd.scan_tag_14a()
        if resp.status == chameleon_status.Device.HF_TAG_OK:
            info = chameleon_cstruct.parse_14a_scan_tag_result(resp.data)
            print(f"- UID  Size: {info['uid_size']}")
            print(f"- UID  Hex : {info['uid_hex'].upper()}")
            print(f"- SAK  Hex : {info['sak_hex'].upper()}")
            print(f"- ATQA Hex : {info['atqa_hex'].upper()}")
            return True
        else:
            print("ISO14443-A Tag no found")
            return False

    def on_exec(self, args: argparse.Namespace):
        return self.scan()


<<<<<<< HEAD
@hf_14a.command('info', 'Scan 14a tag, and print detail information')
class HF14AInfo(ReaderRequiredUnit):

=======
class HF14AInfo(ReaderRequiredUint):
>>>>>>> 494f92df
    def args_parser(self) -> ArgumentParserNoExit or None:
        pass

    def info(self):
        # detect mf1 support
        resp = self.cmd.detect_mf1_support()
        if resp.status == chameleon_status.Device.HF_TAG_OK:
            # detect prng
            print("- Mifare Classic technology")
            resp = self.cmd.detect_mf1_nt_level()
            if resp.status == 0x00:
                prng_level = "Weak"
            elif resp.status == 0x24:
                prng_level = "Static"
            elif resp.status == 0x25:
                prng_level = "Hard"
            else:
                prng_level = "Unknown"
            print(f"  # Prng attack: {prng_level}")

    def on_exec(self, args: argparse.Namespace):
        # reused
        scan = HF14AScan()
        scan.device_com = self.device_com
        if scan.scan():
            self.info()


<<<<<<< HEAD
@hf_mf.command('nested', 'Mifare Classic nested recover key')
class HFMFNested(ReaderRequiredUnit):

=======
class HFMFNested(ReaderRequiredUint):
>>>>>>> 494f92df
    def args_parser(self) -> ArgumentParserNoExit or None:
        type_choices = ['A', 'B', 'a', 'b']
        parser = ArgumentParserNoExit()
        parser.add_argument('-o', '--one', action='store_true', default=False,
                            help="one sector key recovery. Use block 0 Key A to find block 4 Key A")
        parser.add_argument('--block-known', type=int, required=True, metavar="decimal",
                            help="The block where the key of the card is known")
        parser.add_argument('--type-known', type=str, required=True, choices=type_choices,
                            help="The key type of the tag")
        parser.add_argument('--key-known', type=str, required=True, metavar="hex", help="tag sector key")
        parser.add_argument('--block-target', type=int, metavar="decimal",
                            help="The key of the target block to recover")
        parser.add_argument('--type-target', type=str, choices=type_choices,
                            help="The type of the target block to recover")
        # hf mf nested -o --block-known 0 --type-known A --key FFFFFFFFFFFF --block-target 4 --type-target A
        return parser

    def recover_a_key(self, block_known, type_known, key_known, block_target, type_target) -> str or None:
        """
            recover a key from key known
        :param block_known:
        :param type_known:
        :param key_known:
        :param block_target:
        :param type_target:
        :return:
        """
        # acquire
        dist_resp = self.cmd.detect_nt_distance(block_known, type_known, key_known)
        nt_resp = self.cmd.acquire_nested(block_known, type_known, key_known, block_target, type_target)
        # parse
        dist_obj = chameleon_cstruct.parse_nt_distance_detect_result(dist_resp.data)
        nt_obj = chameleon_cstruct.parse_nested_nt_acquire_group(nt_resp.data)
        # create cmd
        cmd_param = f"{dist_obj['uid']} {dist_obj['dist']}"
        for nt_item in nt_obj:
            cmd_param += f" {nt_item['nt']} {nt_item['nt_enc']} {nt_item['par']}"
        if sys.platform == "win32":
            cmd_recover = f"nested.exe {cmd_param}"
        else:
            cmd_recover = f"./nested {cmd_param}"
        # start a decrypt process
        process = self.sub_process(cmd_recover)

        # wait end
        while process.is_running():
            msg = f"   [ Time elapsed {process.get_time_distance()}ms ]\r"
            print(msg, end="")
        # clear \r
        print()

        if process.get_ret_code() == 0:
            output_str = process.get_output_sync()
            key_list = []
            for line in output_str.split('\n'):
                sea_obj = re.search(r"([a-fA-F0-9]{12})", line)
                if sea_obj is not None:
                    key_list.append(sea_obj[1])
            # 此处得先去验证一下密码，然后获得验证成功的那个
            # 如果没有验证成功的密码，则说明此次恢复失败了，可以重试一下
            print(f" - [{len(key_list)} candidate keys found ]")
            for key in key_list:
                key_bytes = bytearray.fromhex(key)
                ret = self.cmd.auth_mf1_key(block_target, type_target, key_bytes)
                if ret.status == chameleon_status.Device.HF_TAG_OK:
                    return key
        else:
            # No keys recover, and no errors.
            return None

    def on_exec(self, args: argparse.Namespace):
        block_known = args.block_known

        type_known = args.type_known
        type_known = 0x60 if type_known == 'A' or type_known == 'a' else 0x61

        key_known: str = args.key_known
        if not re.match(r"^[a-fA-F0-9]{12}$", key_known):
            print("key must include 12 HEX symbols")
            return
        key_known: bytearray = bytearray.fromhex(key_known)

        if args.one:
            block_target = args.block_target
            type_target = args.type_target
            if block_target is not None and type_target is not None:
                type_target = 0x60 if type_target == 'A' or type_target == 'a' else 0x61
                print(f" - {colorama.Fore.CYAN}Nested recover one key running...{colorama.Style.RESET_ALL}")
                key = self.recover_a_key(block_known, type_known, key_known, block_target, type_target)
                if key is None:
                    print("No keys found, you can retry recover.")
                else:
                    print(f" - Key Found: {key}")
            else:
                print("Please input block_target and type_target")
                self.args_parser().print_help()
        else:
            raise NotImplementedError("hf mf nested recover all key not implement.")

        return


<<<<<<< HEAD
@hf_mf.command('darkside', 'Mifare Classic darkside recover key')
class HFMFDarkside(ReaderRequiredUnit):

=======
class HFMFDarkside(ReaderRequiredUint):
>>>>>>> 494f92df
    def __init__(self):
        super().__init__()
        self.darkside_list = []

    def args_parser(self) -> ArgumentParserNoExit or None:
        return None

    def recover_key(self, block_target, type_target):
        """
            执行darkside采集与解密
        :param block_target:
        :param type_target:
        :return:
        """
        first_recover = True
        retry_count = 0
        while retry_count < 0xFF:
<<<<<<< HEAD
            darkside_resp = self.cmd.acquire_darkside(block_target, type_target, first_recover, 15)
            first_recover = False   # not first run.
=======
            darkside_resp = self.cmd_positive.acquire_darkside(block_target, type_target, first_recover, 15)
            first_recover = False  # not first run.
>>>>>>> 494f92df
            darkside_obj = chameleon_cstruct.parse_darkside_acquire_result(darkside_resp.data)
            self.darkside_list.append(darkside_obj)
            recover_params = f"{darkside_obj['uid']}"
            for darkside_item in self.darkside_list:
                recover_params += f" {darkside_item['nt1']} {darkside_item['ks1']} {darkside_item['par']}"
                recover_params += f" {darkside_item['nr']} {darkside_item['ar']}"
            if sys.platform == "win32":
                cmd_recover = f"darkside.exe {recover_params}"
            else:
                cmd_recover = f"./darkside {recover_params}"
            # subprocess.run(cmd_recover, cwd=os.path.abspath("../bin/"), shell=True)
            # print(cmd_recover)
            # start a decrypt process
            process = self.sub_process(cmd_recover)
            # wait end
            process.wait_process()
            # get output
            output_str = process.get_output_sync()
            if 'key not found' in output_str:
                print(f" - No key found, retrying({retry_count})...")
                retry_count += 1
                continue  # retry
            else:
                key_list = []
                for line in output_str.split('\n'):
                    sea_obj = re.search(r"([a-fA-F0-9]{12})", line)
                    if sea_obj is not None:
                        key_list.append(sea_obj[1])
                # auth key
                for key in key_list:
                    key_bytes = bytearray.fromhex(key)
                    auth_ret = self.cmd.auth_mf1_key(block_target, type_target, key_bytes)
                    if auth_ret.status == chameleon_status.Device.HF_TAG_OK:
                        return key
        return None

    def on_exec(self, args: argparse.Namespace):
        key = self.recover_key(0x03, 0x60)
        if key is not None:
            print(f" - Key Found: {key}")
        else:
            print(" - Key recover fail.")
        return


<<<<<<< HEAD
class BaseMF1AuthOpera(ReaderRequiredUnit):

=======
class BaseMF1AuthOpera(ReaderRequiredUint):
>>>>>>> 494f92df
    def args_parser(self) -> ArgumentParserNoExit or None:
        type_choices = ['A', 'B', 'a', 'b']
        parser = ArgumentParserNoExit()
        parser.add_argument('-b', '--block', type=int, required=True, metavar="decimal",
                            help="The block where the key of the card is known")
        parser.add_argument('-t', '--type', type=str, required=True, choices=type_choices,
                            help="The key type of the tag")
        parser.add_argument('-k', '--key', type=str, required=True, metavar="hex", help="tag sector key")
        return parser

    def get_param(self, args):
        class Param:
            def __init__(self):
                self.block = args.block
                self.type = 0x60 if args.type == 'A' or args.type == 'a' else 0x61
                key: str = args.key
                if not re.match(r"^[a-fA-F0-9]{12}$", key):
                    raise ArgsParserError("key must include 12 HEX symbols")
                self.key: bytearray = bytearray.fromhex(key)

        return Param()

    def on_exec(self, args: argparse.Namespace):
        raise NotImplementedError("Please implement this")


@hf_mf.command('rdbl', 'MiFARE Classic read one block')
class HFMFRDBL(BaseMF1AuthOpera):
    # hf mf rdbl -b 2 -t A -k FFFFFFFFFFFF
    def on_exec(self, args: argparse.Namespace):
        param = self.get_param(args)
        resp = self.cmd.read_mf1_block(param.block, param.type, param.key)
        print(f" - Data: {resp.data.hex()}")


@hf_mf.command('wrbl', 'MiFARE Classic write one block')
class HFMFWRBL(BaseMF1AuthOpera):
    def args_parser(self) -> ArgumentParserNoExit or None:
        parser = super(HFMFWRBL, self).args_parser()
        parser.add_argument('-d', '--data', type=str, required=True, metavar="Your block data",
                            help="Your block data, a hex string.")
        return parser

    # hf mf wrbl -b 2 -t A -k FFFFFFFFFFFF -d 00000000000000000000000000000122
    def on_exec(self, args: argparse.Namespace):
        param = self.get_param(args)
        if not re.match(r"^[a-fA-F0-9]{32}$", args.data):
            raise ArgsParserError("Data must include 32 HEX symbols")
        param.data = bytearray.fromhex(args.data)
        resp = self.cmd.write_mf1_block(param.block, param.type, param.key, param.data)
        if resp.status == chameleon_status.Device.HF_TAG_OK:
            print(f" - {colorama.Fore.GREEN}Write done.{colorama.Style.RESET_ALL}")
        else:
            print(f" - {colorama.Fore.RED}Write fail.{colorama.Style.RESET_ALL}")


@hf_mf_detection.command('enable', 'Detection enable')
class HFMFDetectionEnable(DeviceRequiredUnit):
    def args_parser(self) -> ArgumentParserNoExit or None:
        parser = ArgumentParserNoExit()
        parser.add_argument('-e', '--enable', type=int, required=True, choices=[1, 0], help="1 = enable, 0 = disable")
        return parser

    # hf mf detection enable -e 1
    def on_exec(self, args: argparse.Namespace):
        enable = True if args.enable == 1 else False
<<<<<<< HEAD
        self.cmd.set_mf1_detection_enable(enable)
        print(f" - Set mf1 detection { 'enable' if enable else 'disable'}.")
=======
        self.cmd_positive.set_mf1_detection_enable(enable)
        print(f" - Set mf1 detection {'enable' if enable else 'disable'}.")
>>>>>>> 494f92df


@hf_mf_detection.command('count', 'Detection log count')
class HFMFDetectionLogCount(DeviceRequiredUnit):
    def args_parser(self) -> ArgumentParserNoExit or None:
        return None

    # hf mf detection count
    def on_exec(self, args: argparse.Namespace):
        data_bytes = self.cmd.get_mf1_detection_count().data
        count = int.from_bytes(data_bytes, "little", signed=False)
        print(f" - MF1 detection log count = {count}")


@hf_mf_detection.command('decrypt', 'Download log and decrypt keys')
class HFMFDetectionDecrypt(DeviceRequiredUnit):
    detection_log_size = 18

    def args_parser(self) -> ArgumentParserNoExit or None:
        return None

    def decrypt_by_list(self, rs: list):
        """
            从侦测日志列表中解密秘钥
        :param rs:
        :return:
        """
        keys = []
        for i in range(len(rs)):
            item0 = rs[i]
            for j in range(i + 1, len(rs)):
                item1 = rs[j]
                cmd_base = f"{item0['uid']} {item0['nt']} {item0['nr']} {item0['ar']}"
                cmd_base += f" {item1['nt']} {item1['nr']} {item1['ar']}"
                if sys.platform == "win32":
                    cmd_recover = f"mfkey32v2.exe {cmd_base}"
                else:
                    cmd_recover = f"./mfkey32v2 {cmd_base}"
                # print(cmd_recover)
                # Found Key: [e899c526c5cd]
                # subprocess.run(cmd_final, cwd=os.path.abspath("../bin/"), shell=True)
                process = self.sub_process(cmd_recover)
                # wait end
                process.wait_process()
                # get output
                output_str = process.get_output_sync()
                # print(output_str)
                sea_obj = re.search(r"([a-fA-F0-9]{12})", output_str, flags=re.MULTILINE)
                if sea_obj is not None:
                    keys.append(sea_obj[1])

        return keys

    # hf mf detection decrypt
    def on_exec(self, args: argparse.Namespace):
        buffer = bytearray()
        index = 0
        count = int.from_bytes(self.cmd.get_mf1_detection_count().data, "little", signed=False)
        if count == 0:
            print(" - No detection log to download")
            return
        print(f" - MF1 detection log count = {count}, start download", end="")
        while index < count:
            tmp = self.cmd.get_mf1_detection_log(index).data
            recv_count = int(len(tmp) / HFMFDetectionDecrypt.detection_log_size)
            index += recv_count
            buffer.extend(tmp)
            print(f".", end="")
        print()
        print(f" - Download done ({len(buffer)}bytes), start parse and decrypt")

        result_maps = chameleon_cstruct.parse_mf1_detection_result(buffer)
        for uid in result_maps.keys():
            print(f" - Detection log for uid [{uid.upper()}]")
            result_maps_for_uid = result_maps[uid]
            for block in result_maps_for_uid:
                print(f"  > Block {block} detect log decrypting...")
                if 'A' in result_maps_for_uid[block]:
                    # print(f" - A record: { result_maps[block]['A'] }")
                    records = result_maps_for_uid[block]['A']
                    if len(records) > 1:
                        result_maps[uid][block]['A'] = self.decrypt_by_list(records)
                if 'B' in result_maps_for_uid[block]:
                    # print(f" - B record: { result_maps[block]['B'] }")
                    records = result_maps_for_uid[block]['B']
                    if len(records) > 1:
                        result_maps[uid][block]['B'] = self.decrypt_by_list(records)
            print("  > Result ---------------------------")
            for block in result_maps_for_uid.keys():
                if 'A' in result_maps_for_uid[block]:
                    print(f"  > Block {block}, A key result: {result_maps_for_uid[block]['A']}")
                if 'B' in result_maps_for_uid[block]:
                    print(f"  > Block {block}, B key result: {result_maps_for_uid[block]['B']}")
        return


@hf_mf.command('eload', 'Load data to emulator memory')
class HFMFELoad(DeviceRequiredUnit):
    def args_parser(self) -> ArgumentParserNoExit or None:
        parser = ArgumentParserNoExit()
        parser.add_argument('-f', '--file', type=str, required=True, help="file path")
        parser.add_argument('-t', '--type', type=str, required=False, help="content type", choices=['bin', 'hex'])
        return parser

    # hf mf eload -f test.bin -t bin
    # hf mf eload -f test.eml -t hex
    def on_exec(self, args: argparse.Namespace):
        file = args.file
        if args.type is None:
            if file.endswith('.bin'):
                content_type = 'bin'
            elif file.endswith('.eml'):
                content_type = 'hex'
            else:
                raise Exception("Unknown file format, Specify content type with -t option")
        else:
            content_type = args.type
        buffer = bytearray()

        with open(file, mode='rb') as fd:
            if content_type == 'bin':
                buffer.extend(fd.read())
            if content_type == 'hex':
                buffer.extend(bytearray.fromhex(fd.read().decode()))

        if len(buffer) % 16 != 0:
            raise Exception("Data block not align for 16 bytes")
        if len(buffer) / 16 > 256:
            raise Exception("Data block memory overflow")

        index = 0
        block = 0
        while index < len(buffer):
            # split a block from buffer
            block_data = buffer[index: index + 16]
            index += 16
            # load to device
            self.cmd.set_mf1_block_data(block, block_data)
            print('.', end='')
            block += 1
        print("\n - Load success")

class HFMFERead(DeviceRequiredUnit):

<<<<<<< HEAD
@hf_mf.command('sim', 'Simulation a mifare classic card')
class HFMFSim(DeviceRequiredUnit):
=======
    def args_parser(self) -> ArgumentParserNoExit or None:
        parser = ArgumentParserNoExit()
        parser.add_argument('-f', '--file', type=str, required=True, help="file path")
        parser.add_argument('-t', '--type', type=str, required=False, help="content type", choices=['bin', 'hex'])
        return parser

    def on_exec(self, args: argparse.Namespace):
        file = args.file
        if args.type is None:
            if file.endswith('.bin'):
                content_type = 'bin'
            elif file.endswith('.eml'):
                content_type = 'hex'
            else:
                raise Exception("Unknown file format, Specify content type with -t option")
        else:
            content_type = args.type

        selected_slot = self.cmd_positive.get_active_slot().data[0]
        slot_info = self.cmd_positive.get_slot_info().data
        tag_type = chameleon_cmd.TagSpecificType(slot_info[selected_slot * 2])
        if tag_type == chameleon_cmd.TagSpecificType.TAG_TYPE_MIFARE_Mini:
            block_count = 20
        elif tag_type == chameleon_cmd.TagSpecificType.TAG_TYPE_MIFARE_1024:
            block_count = 64
        elif tag_type == chameleon_cmd.TagSpecificType.TAG_TYPE_MIFARE_2048:
            block_count = 128
        elif tag_type == chameleon_cmd.TagSpecificType.TAG_TYPE_MIFARE_4096:
            block_count = 256
        else:
            raise Exception("Card in current slot is not Mifare Classic/Plus in SL1 mode")

        with open(file, 'wb') as fd:
            block = 0
            while block < block_count:
                response = self.cmd_positive.get_mf1_block_data(block, 1)
                print('.', end='')
                block += 1
                if content_type == 'hex':
                    hex_char_repr = binascii.hexlify(response.data)
                    fd.write(hex_char_repr)
                    fd.write(bytes([0x0a]))
                else:
                    fd.write(response.data)
        
        print("\n - Read success")


class HFMFSettings(DeviceRequiredUnit):
    def args_parser(self) -> ArgumentParserNoExit or None:
        parser = ArgumentParserNoExit()
>>>>>>> 494f92df

        help_str = ""
        for s in chameleon_cmd.MifareClassicWriteMode:
            help_str += f"{s.value} = {s}, "
        help_str = help_str[:-2]

        parser.add_argument('--gen1a', type=int, required=False, help="Gen1a magic mode, 1 - enable, 0 - disable",
                            default=-1, choices=[1, 0])
        parser.add_argument('--gen2', type=int, required=False, help="Gen2 magic mode, 1 - enable, 0 - disable",
                            default=-1, choices=[1, 0])
        parser.add_argument('--coll', type=int, required=False,
                            help="Use anti-collision data from block 0 for 4 byte UID tags, 1 - enable, 0 - disable",
                            default=-1, choices=[1, 0])
        parser.add_argument('--write', type=int, required=False,
                            help=f"Write mode: {help_str}",
                            default=-1, choices=chameleon_cmd.MifareClassicWriteMode.list())
        return parser

    # hf mf settings
    def on_exec(self, args: argparse.Namespace):
        if args.gen1a != -1:
            self.cmd_positive.set_mf1_gen1a_mode(args.gen1a)
            print(f' - Set gen1a mode to {"enabled" if args.gen1a else "disabled"} success')
        if args.gen2 != -1:
            self.cmd_positive.set_mf1_gen2_mode(args.gen2)
            print(f' - Set gen2 mode to {"enabled" if args.gen2 else "disabled"} success')
        if args.coll != -1:
            self.cmd_positive.set_mf1_block_anti_coll_mode(args.coll)
            print(f' - Set anti-collision mode to {"enabled" if args.coll else "disabled"} success')
        if args.write != -1:
            self.cmd_positive.set_mf1_write_mode(args.write)
            print(f' - Set write mode to {chameleon_cmd.MifareClassicWriteMode(args.write)} success')
        print(f' - Emulator settings updated')


class HFMFSim(DeviceRequiredUnit):
    def args_parser(self) -> ArgumentParserNoExit or None:
        parser = ArgumentParserNoExit()
        parser.add_argument('--sak', type=str, required=True, help="Select AcKnowledge(hex)", metavar="hex")
        parser.add_argument('--atqa', type=str, required=True, help="Answer To Request(hex)", metavar="hex")
        parser.add_argument('--uid', type=str, required=True, help="Unique ID(hex)", metavar="hex")
        return parser

    # hf mf sim --sak 08 --atqa 0400 --uid DEADBEEF
    def on_exec(self, args: argparse.Namespace):
        sak_str: str = args.sak.strip()
        atqa_str: str = args.atqa.strip()
        uid_str: str = args.uid.strip()

        if re.match(r"[a-fA-F0-9]{2}", sak_str) is not None:
            sak = bytearray.fromhex(sak_str)
        else:
            raise Exception("SAK must be hex(2byte)")

        if re.match(r"[a-fA-F0-9]{4}", atqa_str) is not None:
            atqa = bytearray.fromhex(atqa_str)
        else:
            raise Exception("ATQA must be hex(4byte)")

        if re.match(r"[a-fA-F0-9]+", uid_str) is not None:
            uid_len = len(uid_str)
            if uid_len != 8 and uid_len != 14 and uid_len != 20:
                raise Exception("UID length error")
            uid = bytearray.fromhex(uid_str)
        else:
            raise Exception("UID must be hex")

        self.cmd.set_mf1_anti_collision_res(sak, atqa, uid)
        print(" - Set anti-collision resources success")


<<<<<<< HEAD
@lf_em.command('read', 'Scan em410x tag and print id')
class LFEMRead(ReaderRequiredUnit):

=======
class LFEMRead(ReaderRequiredUint):
>>>>>>> 494f92df
    def args_parser(self) -> ArgumentParserNoExit or None:
        return None

    def on_exec(self, args: argparse.Namespace):
        resp = self.cmd.read_em_410x()
        id_hex = resp.data.hex()
        print(f" - EM410x ID(10H): {colorama.Fore.GREEN}{id_hex}{colorama.Style.RESET_ALL}")


<<<<<<< HEAD
class LFEMCardRequiredUnit(DeviceRequiredUnit):

=======
class LFEMCardRequiredUint(DeviceRequiredUnit):
>>>>>>> 494f92df
    @staticmethod
    def add_card_arg(parser: ArgumentParserNoExit):
        parser.add_argument("--id", type=str, required=True, help="EM410x tag id", metavar="hex")
        return parser

    def before_exec(self, args: argparse.Namespace):
        if super(LFEMCardRequiredUnit, self).before_exec(args):
            if not re.match(r"^[a-fA-F0-9]{10}$", args.id):
                raise ArgsParserError("ID must include 10 HEX symbols")
            return True
        return False

    def args_parser(self) -> ArgumentParserNoExit or None:
        raise NotImplementedError("Please implement this")

    def on_exec(self, args: argparse.Namespace):
        raise NotImplementedError("Please implement this")


<<<<<<< HEAD
@lf_em.command('write', 'Write em410x id to t55xx')
class LFEMWriteT55xx(LFEMCardRequiredUnit, ReaderRequiredUnit):

=======
class LFEMWriteT55xx(LFEMCardRequiredUint, ReaderRequiredUint):
>>>>>>> 494f92df
    def args_parser(self) -> ArgumentParserNoExit or None:
        parser = ArgumentParserNoExit()
        return self.add_card_arg(parser)

    def before_exec(self, args: argparse.Namespace):
        b1 = super(LFEMCardRequiredUnit, self).before_exec(args)
        b2 = super(ReaderRequiredUnit, self).before_exec(args)
        return b1 and b2

    # lf em write --id 4400999559
    def on_exec(self, args: argparse.Namespace):
        id_hex = args.id
        id_bytes = bytearray.fromhex(id_hex)
        self.cmd.write_em_410x_to_t55xx(id_bytes)
        print(f" - EM410x ID(10H): {id_hex} write done.")


<<<<<<< HEAD
class SlotIndexRequireUnit(DeviceRequiredUnit):

=======
class SlotIndexRequireUint(DeviceRequiredUnit):
>>>>>>> 494f92df
    def args_parser(self) -> ArgumentParserNoExit or None:
        raise NotImplementedError()

    def on_exec(self, args: argparse.Namespace):
        raise NotImplementedError()

    @staticmethod
    def add_slot_args(parser: ArgumentParserNoExit):
        slot_choices = [x.value for x in chameleon_cmd.SlotNumber]
        help_str = f"Slot Indexes: {slot_choices}"

        parser.add_argument('-s', "--slot", type=int, required=True, help=help_str, metavar="number",
                            choices=slot_choices)
        return parser

<<<<<<< HEAD

class SenseTypeRequireUnit(DeviceRequiredUnit):
=======
>>>>>>> 494f92df

class SenseTypeRequireUint(DeviceRequiredUnit):
    def args_parser(self) -> ArgumentParserNoExit or None:
        raise NotImplementedError()

    def on_exec(self, args: argparse.Namespace):
        raise NotImplementedError()

    @staticmethod
    def add_sense_type_args(parser: ArgumentParserNoExit):
        sense_choices = chameleon_cmd.TagSenseType.list()

        help_str = ""
        for s in chameleon_cmd.TagSenseType:
            if s == chameleon_cmd.TagSenseType.TAG_SENSE_NO:
                continue
            help_str += f"{s.value} = {s}, "

        parser.add_argument('-st', "--sense_type", type=int, required=True, help=help_str, metavar="number",
                            choices=sense_choices)
        return parser


<<<<<<< HEAD
@hw_slot.command('info', 'Get information about slots')
class HWSlotInfo(DeviceRequiredUnit):
=======
class HWSlotList(DeviceRequiredUnit):
>>>>>>> 494f92df
    def args_parser(self) -> ArgumentParserNoExit or None:
        parser = ArgumentParserNoExit()
        parser.add_argument('-e', '--extend', type=int, required=False,
                            help="Show slot nicknames and Mifare Classic emulator settings. 0 - skip, 1 - show ("
                                 "default)", choices=[0, 1], default=1)
        return parser

    def get_slot_name(self, slot, sense):
        try:
            return self.cmd_positive.get_slot_tag_nick_name(slot, sense).data.decode()
        except chameleon_cmd.NegativeResponseError:
            return "Empty"
        except UnicodeDecodeError:
            return "Non UTF-8"

    # hw slot list
    def on_exec(self, args: argparse.Namespace):
<<<<<<< HEAD
        data = self.cmd.get_slot_info().data
        selected = chameleon_cmd.SlotNumber.from_fw(self.cmd.get_active_slot().data[0])
=======
        data = self.cmd_positive.get_slot_info().data
        enabled = self.cmd_positive.get_enabled_slots().data
        selected = chameleon_cmd.SlotNumber.from_fw(self.cmd_positive.get_active_slot().data[0])
>>>>>>> 494f92df
        for slot in chameleon_cmd.SlotNumber:
            print(
                f' - Slot {slot} data{" (active)" if slot == selected else ""}'
                f'{" (disabled)" if not enabled[chameleon_cmd.SlotNumber.to_fw(slot)] else ""}:')
            print(
                f'   HF: '
                f'{(self.get_slot_name(slot, chameleon_cmd.TagSenseType.TAG_SENSE_HF) + " - ") if args.extend else ""}'
                f'{chameleon_cmd.TagSpecificType(data[chameleon_cmd.SlotNumber.to_fw(slot) * 2])}')
            print(
                f'   LF: '
                f'{(self.get_slot_name(slot, chameleon_cmd.TagSenseType.TAG_SENSE_LF) + " - ") if args.extend else ""}'
                f'{chameleon_cmd.TagSpecificType(data[chameleon_cmd.SlotNumber.to_fw(slot) * 2 + 1])}')
        if args.extend:
            config = self.cmd_positive.get_mf1_emulator_settings().data
            print(' - Mifare Classic emulator settings:')
            print(f'   Detection (mfkey32) mode: {"enabled" if config[0] else "disabled"}')
            print(f'   Gen1A magic mode: {"enabled" if config[1] else "disabled"}')
            print(f'   Gen2 magic mode: {"enabled" if config[2] else "disabled"}')
            print(f'   Use anti-collision data from block 0: {"enabled" if config[3] else "disabled"}')
            print(f'   Write mode: {chameleon_cmd.MifareClassicWriteMode(config[4])}')

<<<<<<< HEAD

@hw_slot.command('change', 'Set emulation tag slot activated.')
class HWSlotSet(SlotIndexRequireUnit):
=======
>>>>>>> 494f92df

class HWSlotSet(SlotIndexRequireUint):
    def args_parser(self) -> ArgumentParserNoExit or None:
        parser = ArgumentParserNoExit()
        return self.add_slot_args(parser)

    # hw slot change -s 1
    def on_exec(self, args: argparse.Namespace):
        slot_index = args.slot
        self.cmd.set_slot_activated(slot_index)
        print(f" - Set slot {slot_index} activated success.")


<<<<<<< HEAD
class TagTypeRequiredUnit(DeviceRequiredUnit):

=======
class TagTypeRequiredUint(DeviceRequiredUnit):
>>>>>>> 494f92df
    @staticmethod
    def add_type_args(parser: ArgumentParserNoExit):
        type_choices = chameleon_cmd.TagSpecificType.list()
        help_str = ""
        for t in chameleon_cmd.TagSpecificType:
            if t == chameleon_cmd.TagSpecificType.TAG_TYPE_UNKNOWN:
                continue
            help_str += f"{t.value} = {t}, "
        help_str = help_str[:-2]
        parser.add_argument('-t', "--type", type=int, required=True, help=help_str, metavar="number",
                            choices=type_choices)
        return parser

    def args_parser(self) -> ArgumentParserNoExit or None:
        raise NotImplementedError()

    def on_exec(self, args: argparse.Namespace):
        raise NotImplementedError()


<<<<<<< HEAD
@hw_slot.command('type', 'Set emulation tag type')
class HWSlotTagType(TagTypeRequiredUnit, SlotIndexRequireUnit):

=======
class HWSlotTagType(TagTypeRequiredUint, SlotIndexRequireUint):
>>>>>>> 494f92df
    def args_parser(self) -> ArgumentParserNoExit or None:
        parser = ArgumentParserNoExit()
        self.add_type_args(parser)
        self.add_slot_args(parser)
        return parser

    # hw slot tagtype -t 2
    def on_exec(self, args: argparse.Namespace):
        tag_type = args.type
        slot_index = args.slot
        self.cmd.set_slot_tag_type(slot_index, tag_type)
        print(f' - Set slot tag type success.')


<<<<<<< HEAD
@hw_slot.command('init', 'Set emulation tag data to default')
class HWSlotDataDefault(TagTypeRequiredUnit, SlotIndexRequireUnit):

=======
class HWSlotDataDefault(TagTypeRequiredUint, SlotIndexRequireUint):
>>>>>>> 494f92df
    def args_parser(self) -> ArgumentParserNoExit or None:
        parser = ArgumentParserNoExit()
        self.add_type_args(parser)
        self.add_slot_args(parser)
        return parser

    # m1 1k卡模拟 hw slot init -s 1 -t 3
    # em id卡模拟 hw slot init -s 1 -t 1
    def on_exec(self, args: argparse.Namespace):
        tag_type = args.type
        slot_num = args.slot
        self.cmd.set_slot_data_default(slot_num, tag_type)
        print(f' - Set slot tag data init success.')


@hw_slot.command('enable', 'Set emulation tag slot enable or disable')
class HWSlotEnableSet(SlotIndexRequireUnit):
    def args_parser(self) -> ArgumentParserNoExit or None:
        parser = ArgumentParserNoExit()
        self.add_slot_args(parser)
        parser.add_argument('-e', '--enable', type=int, required=True, help="1 is Enable or 0 Disable", choices=[0, 1])
        return parser

    # hw slot enable -s 1 -e 0
    def on_exec(self, args: argparse.Namespace):
        slot_num = args.slot
        enable = args.enable
        self.cmd.set_slot_enable(slot_num, enable)
        print(f' - Set slot {slot_num} {"enable" if enable else "disable"} success.')


<<<<<<< HEAD
@lf_em.command('sim', 'Simulation a em410x id card')
class LFEMSim(LFEMCardRequiredUnit):

=======
class LFEMSimSet(LFEMCardRequiredUint):
>>>>>>> 494f92df
    def args_parser(self) -> ArgumentParserNoExit or None:
        parser = ArgumentParserNoExit()
        return self.add_card_arg(parser)

    # lf em sim set --id 4545454545
    def on_exec(self, args: argparse.Namespace):
        id_hex = args.id
        id_bytes = bytearray.fromhex(id_hex)
<<<<<<< HEAD
        self.cmd.set_em140x_sim_id(id_bytes)
=======
        self.cmd_positive.set_em410x_sim_id(id_bytes)
>>>>>>> 494f92df
        print(f' - Set em410x tag id success.')

class LFEMSimGet(DeviceRequiredUnit):

    def args_parser(self) -> ArgumentParserNoExit or None:
        return None

    # lf em sim get
    def on_exec(self, args: argparse.Namespace):
        response = self.cmd_positive.get_em410x_sim_id()
        print(f' - Get em410x tag id success.')
        print(f'ID: {response.data.hex()}')


@hw_slot_nick.command('set', 'Set tag nick name for slot')
class HWSlotNickSet(SlotIndexRequireUnit, SenseTypeRequireUnit):
    def args_parser(self) -> ArgumentParserNoExit or None:
        parser = ArgumentParserNoExit()
        self.add_slot_args(parser)
        self.add_sense_type_args(parser)
        parser.add_argument('-n', '--name', type=str, required=True, help="Your tag nick name for slot")
        return parser

    # hw slot nick set -s 1 -st 1 -n 测试名称保存
    def on_exec(self, args: argparse.Namespace):
        slot_num = args.slot
        sense_type = args.sense_type
        name: str = args.name
        uname = name.encode(encoding="utf8")
        if len(uname) > 32:
            raise ValueError("Your tag nick name too long.")
        self.cmd.set_slot_tag_nick_name(slot_num, sense_type, name)
        print(f' - Set tag nick name for slot {slot_num} success.')


@hw_slot_nick.command('get', 'Get tag nick name for slot')
class HWSlotNickGet(SlotIndexRequireUnit, SenseTypeRequireUnit):
    def args_parser(self) -> ArgumentParserNoExit or None:
        parser = ArgumentParserNoExit()
        self.add_slot_args(parser)
        self.add_sense_type_args(parser)
        return parser

    # hw slot nick get -s 1 -st 1
    def on_exec(self, args: argparse.Namespace):
        slot_num = args.slot
        sense_type = args.sense_type
<<<<<<< HEAD
        res = self.cmd.get_slot_tag_nick_name(slot_num, sense_type)
        print(f' - Get tag nick name for slot {slot_num}: {res.data.decode(encoding="utf8")}')
=======
        res = self.cmd_positive.get_slot_tag_nick_name(slot_num, sense_type)
        print(f' - Get tag nick name for slot {slot_num}: {res.data.decode()}')
>>>>>>> 494f92df


@hw_slot.command('update', 'Update config & data to device flash')
class HWSlotUpdate(DeviceRequiredUnit):
    def args_parser(self) -> ArgumentParserNoExit or None:
        return None

    # hw slot update
    def on_exec(self, args: argparse.Namespace):
        self.cmd.update_slot_data_config()
        print(f' - Update config and data from device memory to flash success.')


@hw_slot.command('openall', 'Open all slot and set to default data')
class HWSlotOpenAll(DeviceRequiredUnit):
    def args_parser(self) -> ArgumentParserNoExit or None:
        return None

    # hw slot openall
    def on_exec(self, args: argparse.Namespace):
        # what type you need set to default?
        hf_type = chameleon_cmd.TagSpecificType.TAG_TYPE_MIFARE_1024
        lf_type = chameleon_cmd.TagSpecificType.TAG_TYPE_EM410X

        # set all slot
        for slot in chameleon_cmd.SlotNumber:
            print(f' Slot {slot} setting...')
            # first to set tag type
            self.cmd.set_slot_tag_type(slot, hf_type)
            self.cmd.set_slot_tag_type(slot, lf_type)
            # to init default data
            self.cmd.set_slot_data_default(slot, hf_type)
            self.cmd.set_slot_data_default(slot, lf_type)
            # finally, we can enable this slot.
            self.cmd.set_slot_enable(slot, True)
            print(f' Slot {slot} setting done.')

        # update config and save to flash
        self.cmd.update_slot_data_config()
        print(f' - Succeeded opening all slots and setting data to default.')


@hw.command('dfu', 'Restart application to bootloader mode(Not yet implement dfu).')
class HWDFU(DeviceRequiredUnit):
    def args_parser(self) -> ArgumentParserNoExit or None:
        return None

    # hw dfu
    def on_exec(self, args: argparse.Namespace):
        print("Application restarting...")
        self.cmd.enter_dfu_mode()
        # 理论上，上面的指令执行完成后，dfu模式会进入，然后USB会重启，
        # 我们判断是否成功进入USB，只需要判断USB是否变成DFU设备的VID和PID即可，
        # 同时我们记得确认设备的信息，一致时才是同一个设备。
        print(" - Enter success @.@~")
        # let time for comm thread to send dfu cmd and close port
        time.sleep(0.1)


<<<<<<< HEAD
@hw_settings_animation.command('get', 'Get current animation mode value')
=======
>>>>>>> 494f92df
class HWSettingsAnimationGet(DeviceRequiredUnit):
    def args_parser(self) -> ArgumentParserNoExit or None:
        return None

    def on_exec(self, args: argparse.Namespace):
        resp: chameleon_com.Response = self.cmd.get_settings_animation()
        if resp.data[0] == 0:
            print("Full animation")
        elif resp.data[0] == 1:
            print("Minimal animation")
        elif resp.data[0] == 2:
            print("No animation")
        else:
            print("Unknown setting value, something failed.")


<<<<<<< HEAD
@hw_settings_animation.command('set', 'Change chameleon animation mode')
=======
>>>>>>> 494f92df
class HWSettingsAnimationSet(DeviceRequiredUnit):
    def args_parser(self) -> ArgumentParserNoExit or None:
        parser = ArgumentParserNoExit()
        parser.add_argument('-m', '--mode', type=int, required=True,
                            help="0 is full (default), 1 is minimal (only single pass on button wakeup), 2 is none",
                            choices=[0, 1, 2])
        return parser

    def on_exec(self, args: argparse.Namespace):
        mode = args.mode
        self.cmd.set_settings_animation(mode)
        print("Animation mode change success. Do not forget to store your settings in flash!")


@hw_settings.command('store', 'Store current settings to flash')
class HWSettingsStore(DeviceRequiredUnit):
    def args_parser(self) -> ArgumentParserNoExit or None:
        return None

    def on_exec(self, args: argparse.Namespace):
        print("Storing settings...")
        resp: chameleon_com.Response = self.cmd.store_settings()
        if resp.status == chameleon_status.Device.STATUS_DEVICE_SUCCESS:
            print(" - Store success @.@~")
        else:
            print(" - Store failed")


<<<<<<< HEAD
@hw_settings.command('reset', 'Reset settings to default values')
=======
>>>>>>> 494f92df
class HWSettingsReset(DeviceRequiredUnit):
    def args_parser(self) -> ArgumentParserNoExit or None:
        return None

    def on_exec(self, args: argparse.Namespace):
        print("Initializing settings...")
        resp: chameleon_com.Response = self.cmd.reset_settings()
        if resp.status == chameleon_status.Device.STATUS_DEVICE_SUCCESS:
            print(" - Reset success @.@~")
        else:
            print(" - Reset failed")


<<<<<<< HEAD
@hw.command('factory_reset', 'Wipe all data and return to factory settings')
=======
>>>>>>> 494f92df
class HWFactoryReset(DeviceRequiredUnit):
    def args_parser(self) -> ArgumentParserNoExit:
        parser = ArgumentParserNoExit()
        parser.description = "Permanently wipes Chameleon to factory settings. " \
                             "This will delete all your slot data and custom settings. " \
                             "There's no going back."
        parser.add_argument("--i-know-what-im-doing", default=False, action="store_true", help="Just to be sure :)")
        return parser

    def on_exec(self, args: argparse.Namespace):
        if not args.i_know_what_im_doing:
            print("This time your data's safe. Read the command documentation next time.")
            return
        resp = self.cmd.factory_reset()
        if resp.status == chameleon_status.Device.STATUS_DEVICE_SUCCESS:
            print(" - Reset successful! Please reconnect.")
            print(" - A Serial Error below is normal, please ignore it")
        else:
            print(" - Reset failed!")<|MERGE_RESOLUTION|>--- conflicted
+++ resolved
@@ -17,6 +17,7 @@
 
 
 class BaseCLIUnit:
+
     def __init__(self):
         # new a device command transfer and receiver instance(Send cmd and receive response)
         self._device_com: chameleon_com.ChameleonCom | None = None
@@ -149,7 +150,7 @@
 
 
 hw = CLITree('hw', 'hardware controller')
-hw_chipid = hw.subgroup('chipid', 'Device chipsed ID get')
+hw_chipid = hw.subgroup('chipid', 'Device chipset ID get')
 hw_address = hw.subgroup('address', 'Device address get')
 hw_mode = hw.subgroup('mode', 'Device mode get/set')
 hw_slot = hw.subgroup('slot', 'Emulation tag slot.')
@@ -165,6 +166,7 @@
 
 lf = CLITree('lf', 'low frequency tag/reader')
 lf_em = lf.subgroup('em', 'EM410x read/write/emulator')
+lf_em_sim = lf_em.subgroup('sim', 'Manage EM410x emulation data for selected slot')
 
 root_commands: dict[str, CLITree] = {
     'hw': hw,
@@ -244,12 +246,7 @@
         print(f' - Device address: ' + self.cmd.get_device_address())
 
 
-<<<<<<< HEAD
 @hw.command('version', 'Get current device firmware version')
-class HWVersion(DeviceRequiredUnit):
-=======
->>>>>>> 494f92df
-
 class HWVersion(DeviceRequiredUnit):
     def args_parser(self) -> ArgumentParserNoExit or None:
         return None
@@ -261,12 +258,8 @@
         print(f' - Version: {fw_version} ({git_version})')
 
 
-<<<<<<< HEAD
 @hf_14a.command('scan', 'Scan 14a tag, and print basic information')
 class HF14AScan(ReaderRequiredUnit):
-=======
-class HF14AScan(ReaderRequiredUint):
->>>>>>> 494f92df
     def args_parser(self) -> ArgumentParserNoExit or None:
         pass
 
@@ -287,13 +280,9 @@
         return self.scan()
 
 
-<<<<<<< HEAD
 @hf_14a.command('info', 'Scan 14a tag, and print detail information')
 class HF14AInfo(ReaderRequiredUnit):
 
-=======
-class HF14AInfo(ReaderRequiredUint):
->>>>>>> 494f92df
     def args_parser(self) -> ArgumentParserNoExit or None:
         pass
 
@@ -322,13 +311,9 @@
             self.info()
 
 
-<<<<<<< HEAD
 @hf_mf.command('nested', 'Mifare Classic nested recover key')
 class HFMFNested(ReaderRequiredUnit):
 
-=======
-class HFMFNested(ReaderRequiredUint):
->>>>>>> 494f92df
     def args_parser(self) -> ArgumentParserNoExit or None:
         type_choices = ['A', 'B', 'a', 'b']
         parser = ArgumentParserNoExit()
@@ -431,13 +416,9 @@
         return
 
 
-<<<<<<< HEAD
 @hf_mf.command('darkside', 'Mifare Classic darkside recover key')
 class HFMFDarkside(ReaderRequiredUnit):
 
-=======
-class HFMFDarkside(ReaderRequiredUint):
->>>>>>> 494f92df
     def __init__(self):
         super().__init__()
         self.darkside_list = []
@@ -455,13 +436,8 @@
         first_recover = True
         retry_count = 0
         while retry_count < 0xFF:
-<<<<<<< HEAD
             darkside_resp = self.cmd.acquire_darkside(block_target, type_target, first_recover, 15)
             first_recover = False   # not first run.
-=======
-            darkside_resp = self.cmd_positive.acquire_darkside(block_target, type_target, first_recover, 15)
-            first_recover = False  # not first run.
->>>>>>> 494f92df
             darkside_obj = chameleon_cstruct.parse_darkside_acquire_result(darkside_resp.data)
             self.darkside_list.append(darkside_obj)
             recover_params = f"{darkside_obj['uid']}"
@@ -507,12 +483,8 @@
         return
 
 
-<<<<<<< HEAD
 class BaseMF1AuthOpera(ReaderRequiredUnit):
 
-=======
-class BaseMF1AuthOpera(ReaderRequiredUint):
->>>>>>> 494f92df
     def args_parser(self) -> ArgumentParserNoExit or None:
         type_choices = ['A', 'B', 'a', 'b']
         parser = ArgumentParserNoExit()
@@ -539,7 +511,7 @@
         raise NotImplementedError("Please implement this")
 
 
-@hf_mf.command('rdbl', 'MiFARE Classic read one block')
+@hf_mf.command('rdbl', 'Mifare Classic read one block')
 class HFMFRDBL(BaseMF1AuthOpera):
     # hf mf rdbl -b 2 -t A -k FFFFFFFFFFFF
     def on_exec(self, args: argparse.Namespace):
@@ -548,7 +520,7 @@
         print(f" - Data: {resp.data.hex()}")
 
 
-@hf_mf.command('wrbl', 'MiFARE Classic write one block')
+@hf_mf.command('wrbl', 'Mifare Classic write one block')
 class HFMFWRBL(BaseMF1AuthOpera):
     def args_parser(self) -> ArgumentParserNoExit or None:
         parser = super(HFMFWRBL, self).args_parser()
@@ -579,13 +551,8 @@
     # hf mf detection enable -e 1
     def on_exec(self, args: argparse.Namespace):
         enable = True if args.enable == 1 else False
-<<<<<<< HEAD
         self.cmd.set_mf1_detection_enable(enable)
         print(f" - Set mf1 detection { 'enable' if enable else 'disable'}.")
-=======
-        self.cmd_positive.set_mf1_detection_enable(enable)
-        print(f" - Set mf1 detection {'enable' if enable else 'disable'}.")
->>>>>>> 494f92df
 
 
 @hf_mf_detection.command('count', 'Detection log count')
@@ -728,12 +695,9 @@
             block += 1
         print("\n - Load success")
 
+
+@hf_mf.command('eread', 'Read data from emulator memory')
 class HFMFERead(DeviceRequiredUnit):
-
-<<<<<<< HEAD
-@hf_mf.command('sim', 'Simulation a mifare classic card')
-class HFMFSim(DeviceRequiredUnit):
-=======
     def args_parser(self) -> ArgumentParserNoExit or None:
         parser = ArgumentParserNoExit()
         parser.add_argument('-f', '--file', type=str, required=True, help="file path")
@@ -752,8 +716,8 @@
         else:
             content_type = args.type
 
-        selected_slot = self.cmd_positive.get_active_slot().data[0]
-        slot_info = self.cmd_positive.get_slot_info().data
+        selected_slot = self.cmd.get_active_slot().data[0]
+        slot_info = self.cmd.get_slot_info().data
         tag_type = chameleon_cmd.TagSpecificType(slot_info[selected_slot * 2])
         if tag_type == chameleon_cmd.TagSpecificType.TAG_TYPE_MIFARE_Mini:
             block_count = 20
@@ -769,7 +733,7 @@
         with open(file, 'wb') as fd:
             block = 0
             while block < block_count:
-                response = self.cmd_positive.get_mf1_block_data(block, 1)
+                response = self.cmd.get_mf1_block_data(block, 1)
                 print('.', end='')
                 block += 1
                 if content_type == 'hex':
@@ -782,10 +746,10 @@
         print("\n - Read success")
 
 
+@hf_mf.command('settings', 'Settings of Mifare Classic emulator')
 class HFMFSettings(DeviceRequiredUnit):
     def args_parser(self) -> ArgumentParserNoExit or None:
         parser = ArgumentParserNoExit()
->>>>>>> 494f92df
 
         help_str = ""
         for s in chameleon_cmd.MifareClassicWriteMode:
@@ -807,20 +771,21 @@
     # hf mf settings
     def on_exec(self, args: argparse.Namespace):
         if args.gen1a != -1:
-            self.cmd_positive.set_mf1_gen1a_mode(args.gen1a)
+            self.cmd.set_mf1_gen1a_mode(args.gen1a)
             print(f' - Set gen1a mode to {"enabled" if args.gen1a else "disabled"} success')
         if args.gen2 != -1:
-            self.cmd_positive.set_mf1_gen2_mode(args.gen2)
+            self.cmd.set_mf1_gen2_mode(args.gen2)
             print(f' - Set gen2 mode to {"enabled" if args.gen2 else "disabled"} success')
         if args.coll != -1:
-            self.cmd_positive.set_mf1_block_anti_coll_mode(args.coll)
+            self.cmd.set_mf1_block_anti_coll_mode(args.coll)
             print(f' - Set anti-collision mode to {"enabled" if args.coll else "disabled"} success')
         if args.write != -1:
-            self.cmd_positive.set_mf1_write_mode(args.write)
+            self.cmd.set_mf1_write_mode(args.write)
             print(f' - Set write mode to {chameleon_cmd.MifareClassicWriteMode(args.write)} success')
         print(f' - Emulator settings updated')
 
 
+@hf_mf.command('sim', 'Simulate a Mifare Classic card')
 class HFMFSim(DeviceRequiredUnit):
     def args_parser(self) -> ArgumentParserNoExit or None:
         parser = ArgumentParserNoExit()
@@ -857,13 +822,9 @@
         print(" - Set anti-collision resources success")
 
 
-<<<<<<< HEAD
 @lf_em.command('read', 'Scan em410x tag and print id')
 class LFEMRead(ReaderRequiredUnit):
 
-=======
-class LFEMRead(ReaderRequiredUint):
->>>>>>> 494f92df
     def args_parser(self) -> ArgumentParserNoExit or None:
         return None
 
@@ -873,12 +834,8 @@
         print(f" - EM410x ID(10H): {colorama.Fore.GREEN}{id_hex}{colorama.Style.RESET_ALL}")
 
 
-<<<<<<< HEAD
 class LFEMCardRequiredUnit(DeviceRequiredUnit):
 
-=======
-class LFEMCardRequiredUint(DeviceRequiredUnit):
->>>>>>> 494f92df
     @staticmethod
     def add_card_arg(parser: ArgumentParserNoExit):
         parser.add_argument("--id", type=str, required=True, help="EM410x tag id", metavar="hex")
@@ -898,13 +855,9 @@
         raise NotImplementedError("Please implement this")
 
 
-<<<<<<< HEAD
 @lf_em.command('write', 'Write em410x id to t55xx')
 class LFEMWriteT55xx(LFEMCardRequiredUnit, ReaderRequiredUnit):
 
-=======
-class LFEMWriteT55xx(LFEMCardRequiredUint, ReaderRequiredUint):
->>>>>>> 494f92df
     def args_parser(self) -> ArgumentParserNoExit or None:
         parser = ArgumentParserNoExit()
         return self.add_card_arg(parser)
@@ -922,12 +875,8 @@
         print(f" - EM410x ID(10H): {id_hex} write done.")
 
 
-<<<<<<< HEAD
 class SlotIndexRequireUnit(DeviceRequiredUnit):
 
-=======
-class SlotIndexRequireUint(DeviceRequiredUnit):
->>>>>>> 494f92df
     def args_parser(self) -> ArgumentParserNoExit or None:
         raise NotImplementedError()
 
@@ -943,13 +892,8 @@
                             choices=slot_choices)
         return parser
 
-<<<<<<< HEAD
 
 class SenseTypeRequireUnit(DeviceRequiredUnit):
-=======
->>>>>>> 494f92df
-
-class SenseTypeRequireUint(DeviceRequiredUnit):
     def args_parser(self) -> ArgumentParserNoExit or None:
         raise NotImplementedError()
 
@@ -971,12 +915,8 @@
         return parser
 
 
-<<<<<<< HEAD
-@hw_slot.command('info', 'Get information about slots')
-class HWSlotInfo(DeviceRequiredUnit):
-=======
+@hw_slot.command('list', 'Get information about slots')
 class HWSlotList(DeviceRequiredUnit):
->>>>>>> 494f92df
     def args_parser(self) -> ArgumentParserNoExit or None:
         parser = ArgumentParserNoExit()
         parser.add_argument('-e', '--extend', type=int, required=False,
@@ -986,22 +926,17 @@
 
     def get_slot_name(self, slot, sense):
         try:
-            return self.cmd_positive.get_slot_tag_nick_name(slot, sense).data.decode()
-        except chameleon_cmd.NegativeResponseError:
+            return self.cmd.get_slot_tag_nick_name(slot, sense).data.decode()
+        except UnexpectedResponseError:
             return "Empty"
         except UnicodeDecodeError:
             return "Non UTF-8"
 
     # hw slot list
     def on_exec(self, args: argparse.Namespace):
-<<<<<<< HEAD
         data = self.cmd.get_slot_info().data
         selected = chameleon_cmd.SlotNumber.from_fw(self.cmd.get_active_slot().data[0])
-=======
-        data = self.cmd_positive.get_slot_info().data
-        enabled = self.cmd_positive.get_enabled_slots().data
-        selected = chameleon_cmd.SlotNumber.from_fw(self.cmd_positive.get_active_slot().data[0])
->>>>>>> 494f92df
+        enabled = self.cmd.get_enabled_slots().data
         for slot in chameleon_cmd.SlotNumber:
             print(
                 f' - Slot {slot} data{" (active)" if slot == selected else ""}'
@@ -1015,7 +950,7 @@
                 f'{(self.get_slot_name(slot, chameleon_cmd.TagSenseType.TAG_SENSE_LF) + " - ") if args.extend else ""}'
                 f'{chameleon_cmd.TagSpecificType(data[chameleon_cmd.SlotNumber.to_fw(slot) * 2 + 1])}')
         if args.extend:
-            config = self.cmd_positive.get_mf1_emulator_settings().data
+            config = self.cmd.get_mf1_emulator_settings().data
             print(' - Mifare Classic emulator settings:')
             print(f'   Detection (mfkey32) mode: {"enabled" if config[0] else "disabled"}')
             print(f'   Gen1A magic mode: {"enabled" if config[1] else "disabled"}')
@@ -1023,14 +958,10 @@
             print(f'   Use anti-collision data from block 0: {"enabled" if config[3] else "disabled"}')
             print(f'   Write mode: {chameleon_cmd.MifareClassicWriteMode(config[4])}')
 
-<<<<<<< HEAD
 
 @hw_slot.command('change', 'Set emulation tag slot activated.')
 class HWSlotSet(SlotIndexRequireUnit):
-=======
->>>>>>> 494f92df
-
-class HWSlotSet(SlotIndexRequireUint):
+
     def args_parser(self) -> ArgumentParserNoExit or None:
         parser = ArgumentParserNoExit()
         return self.add_slot_args(parser)
@@ -1042,12 +973,8 @@
         print(f" - Set slot {slot_index} activated success.")
 
 
-<<<<<<< HEAD
 class TagTypeRequiredUnit(DeviceRequiredUnit):
 
-=======
-class TagTypeRequiredUint(DeviceRequiredUnit):
->>>>>>> 494f92df
     @staticmethod
     def add_type_args(parser: ArgumentParserNoExit):
         type_choices = chameleon_cmd.TagSpecificType.list()
@@ -1068,13 +995,9 @@
         raise NotImplementedError()
 
 
-<<<<<<< HEAD
 @hw_slot.command('type', 'Set emulation tag type')
 class HWSlotTagType(TagTypeRequiredUnit, SlotIndexRequireUnit):
 
-=======
-class HWSlotTagType(TagTypeRequiredUint, SlotIndexRequireUint):
->>>>>>> 494f92df
     def args_parser(self) -> ArgumentParserNoExit or None:
         parser = ArgumentParserNoExit()
         self.add_type_args(parser)
@@ -1089,13 +1012,9 @@
         print(f' - Set slot tag type success.')
 
 
-<<<<<<< HEAD
 @hw_slot.command('init', 'Set emulation tag data to default')
 class HWSlotDataDefault(TagTypeRequiredUnit, SlotIndexRequireUnit):
 
-=======
-class HWSlotDataDefault(TagTypeRequiredUint, SlotIndexRequireUint):
->>>>>>> 494f92df
     def args_parser(self) -> ArgumentParserNoExit or None:
         parser = ArgumentParserNoExit()
         self.add_type_args(parser)
@@ -1127,13 +1046,9 @@
         print(f' - Set slot {slot_num} {"enable" if enable else "disable"} success.')
 
 
-<<<<<<< HEAD
-@lf_em.command('sim', 'Simulation a em410x id card')
-class LFEMSim(LFEMCardRequiredUnit):
-
-=======
-class LFEMSimSet(LFEMCardRequiredUint):
->>>>>>> 494f92df
+@lf_em_sim.command('set', 'Set simulated em410x card id')
+class LFEMSimSet(LFEMCardRequiredUnit):
+
     def args_parser(self) -> ArgumentParserNoExit or None:
         parser = ArgumentParserNoExit()
         return self.add_card_arg(parser)
@@ -1142,13 +1057,11 @@
     def on_exec(self, args: argparse.Namespace):
         id_hex = args.id
         id_bytes = bytearray.fromhex(id_hex)
-<<<<<<< HEAD
-        self.cmd.set_em140x_sim_id(id_bytes)
-=======
-        self.cmd_positive.set_em410x_sim_id(id_bytes)
->>>>>>> 494f92df
+        self.cmd.set_em410x_sim_id(id_bytes)
         print(f' - Set em410x tag id success.')
 
+
+@lf_em_sim.command('get', 'Get simulated em410x card id')
 class LFEMSimGet(DeviceRequiredUnit):
 
     def args_parser(self) -> ArgumentParserNoExit or None:
@@ -1156,7 +1069,7 @@
 
     # lf em sim get
     def on_exec(self, args: argparse.Namespace):
-        response = self.cmd_positive.get_em410x_sim_id()
+        response = self.cmd.get_em410x_sim_id()
         print(f' - Get em410x tag id success.')
         print(f'ID: {response.data.hex()}')
 
@@ -1194,13 +1107,8 @@
     def on_exec(self, args: argparse.Namespace):
         slot_num = args.slot
         sense_type = args.sense_type
-<<<<<<< HEAD
         res = self.cmd.get_slot_tag_nick_name(slot_num, sense_type)
-        print(f' - Get tag nick name for slot {slot_num}: {res.data.decode(encoding="utf8")}')
-=======
-        res = self.cmd_positive.get_slot_tag_nick_name(slot_num, sense_type)
         print(f' - Get tag nick name for slot {slot_num}: {res.data.decode()}')
->>>>>>> 494f92df
 
 
 @hw_slot.command('update', 'Update config & data to device flash')
@@ -1260,10 +1168,7 @@
         time.sleep(0.1)
 
 
-<<<<<<< HEAD
 @hw_settings_animation.command('get', 'Get current animation mode value')
-=======
->>>>>>> 494f92df
 class HWSettingsAnimationGet(DeviceRequiredUnit):
     def args_parser(self) -> ArgumentParserNoExit or None:
         return None
@@ -1280,10 +1185,7 @@
             print("Unknown setting value, something failed.")
 
 
-<<<<<<< HEAD
 @hw_settings_animation.command('set', 'Change chameleon animation mode')
-=======
->>>>>>> 494f92df
 class HWSettingsAnimationSet(DeviceRequiredUnit):
     def args_parser(self) -> ArgumentParserNoExit or None:
         parser = ArgumentParserNoExit()
@@ -1312,10 +1214,7 @@
             print(" - Store failed")
 
 
-<<<<<<< HEAD
 @hw_settings.command('reset', 'Reset settings to default values')
-=======
->>>>>>> 494f92df
 class HWSettingsReset(DeviceRequiredUnit):
     def args_parser(self) -> ArgumentParserNoExit or None:
         return None
@@ -1329,10 +1228,7 @@
             print(" - Reset failed")
 
 
-<<<<<<< HEAD
 @hw.command('factory_reset', 'Wipe all data and return to factory settings')
-=======
->>>>>>> 494f92df
 class HWFactoryReset(DeviceRequiredUnit):
     def args_parser(self) -> ArgumentParserNoExit:
         parser = ArgumentParserNoExit()
